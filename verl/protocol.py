--- conflicted
+++ resolved
@@ -180,12 +180,8 @@
     TensorDict allows you to manipulate a dictionary of Tensors like a single Tensor. Ideally, the tensors with the
     same batch size should be put inside batch.
     """
-<<<<<<< HEAD
-    batch: TensorDict = None 
-=======
 
     batch: TensorDict = None
->>>>>>> 103f9011
     non_tensor_batch: Dict = field(default_factory=dict)
     meta_info: Dict = field(default_factory=dict)
 
