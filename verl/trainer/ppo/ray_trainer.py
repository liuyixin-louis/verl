--- conflicted
+++ resolved
@@ -144,10 +144,6 @@
 
 
 def apply_kl_penalty(data: DataProto, kl_ctrl: core_algos.AdaptiveKLController, kl_penalty="kl"):
-<<<<<<< HEAD
-    responses = data.batch["responses"]
-    response_length = responses.size(1)
-=======
     """Apply KL penalty to the token-level rewards.
 
     This function computes the KL divergence between the reference policy and current policy,
@@ -165,7 +161,6 @@
             - A dictionary of metrics related to the KL penalty
     """
     response_mask = data.batch["response_mask"]
->>>>>>> 9cc30776
     token_level_scores = data.batch["token_level_scores"]
     batch_size = data.batch.batch_size[0]
 
@@ -669,26 +664,6 @@
         sample_scores = []
         sample_turns = []
 
-        # gen_config = GenerationConfig(
-        #     max_turns=self.config.max_turns,
-        #     max_start_length=self.config.data.max_start_length,
-        #     max_prompt_length=self.config.data.max_prompt_length,
-        #     max_response_length=self.config.data.max_response_length,
-        #     max_obs_length=self.config.data.max_obs_length,
-        #     num_gpus=self.config.trainer.n_gpus_per_node * self.config.trainer.nnodes,
-        #     no_think_rl=self.config.algorithm.no_think_rl,
-        #     search_url = self.config.retriever.url,
-        #     topk = self.config.retriever.topk,
-        # )
-
-        # # Agent config preparation
-        # generation_manager = LLMGenerationManager(
-        #     tokenizer=self.tokenizer,
-        #     actor_rollout_wg=self.actor_rollout_wg,
-        #     config=gen_config,
-        #     is_validation = True, 
-        # )
-
         for test_data in self.val_dataloader:
             test_batch = DataProto.from_single_dict(test_data)
 
@@ -1092,6 +1067,7 @@
         # we start from step 1
         self.global_steps += 1
         last_val_metrics = None
+        self.max_steps_duration = 0
 
         repeat_sampling_sglang_grpo = (
             self.config.actor_rollout_ref.rollout.name == "sglang"
