--- conflicted
+++ resolved
@@ -194,11 +194,6 @@
 
         for t in reversed(range(gen_len)):
             delta = token_level_rewards[:, t] + gamma * nextvalues - values[:, t]
-<<<<<<< HEAD
-            lastgaelam = delta + gamma * lam * lastgaelam
-            advantages_reversed.append(lastgaelam) # a list of (bs,); from the last token to the first token
-        advantages = torch.stack(advantages_reversed[::-1], dim=1) # shape (bs, response_length)
-=======
             lastgaelam_ = delta + gamma * lam * lastgaelam
 
             # skip values and TD-error on observation tokens
@@ -207,7 +202,6 @@
 
             advantages_reversed.append(lastgaelam)
         advantages = torch.stack(advantages_reversed[::-1], dim=1)
->>>>>>> 9cc30776
 
         returns = advantages + values # this is the estimated return of each (s, a) pair, the q function 
         advantages = verl_F.masked_whiten(advantages, response_mask)
