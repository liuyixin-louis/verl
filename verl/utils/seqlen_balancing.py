# Copyright 2024 Bytedance Ltd. and/or its affiliates
#
# Licensed under the Apache License, Version 2.0 (the "License");
# you may not use this file except in compliance with the License.
# You may obtain a copy of the License at
#
#     http://www.apache.org/licenses/LICENSE-2.0
#
# Unless required by applicable law or agreed to in writing, software
# distributed under the License is distributed on an "AS IS" BASIS,
# WITHOUT WARRANTIES OR CONDITIONS OF ANY KIND, either express or implied.
# See the License for the specific language governing permissions and
# limitations under the License.

import copy
import heapq
from typing import List, Tuple

import torch
from tensordict import TensorDict
from torch import distributed as dist


def karmarkar_karp(seqlen_list: List[int], k_partitions: int, equal_size: bool):
    # see: https://en.wikipedia.org/wiki/Largest_differencing_method
    class Set:
        def __init__(self) -> None:
            self.sum = 0
            self.items = []

        def add(self, idx: int, val: int):
            self.items.append((idx, val))
            self.sum += val

        def merge(self, other):
            for idx, val in other.items:
                self.items.append((idx, val))
                self.sum += val

        def __lt__(self, other):
            if self.sum != other.sum:
                return self.sum < other.sum
            if len(self.items) != len(other.items):
                return len(self.items) < len(other.items)
            return self.items < other.items

    class State:
        def __init__(self, items: List[Tuple[int, int]], k: int) -> None:
            self.k = k
            # sets should always be decreasing order
            self.sets = [Set() for _ in range(k)]
            assert len(items) in [1, k], f"{len(items)} not in [1, {k}]"
            for i, (idx, seqlen) in enumerate(items):
                self.sets[i].add(idx=idx, val=seqlen)
            self.sets = sorted(self.sets, reverse=True)

        def get_partitions(self):
            partitions = []
            for i in range(len(self.sets)):
                cur_partition = []
                for idx, _ in self.sets[i].items:
                    cur_partition.append(idx)
                partitions.append(cur_partition)
            return partitions

        def merge(self, other):
            for i in range(self.k):
                self.sets[i].merge(other.sets[self.k - 1 - i])
            self.sets = sorted(self.sets, reverse=True)

        @property
        def spread(self) -> int:
            return self.sets[0].sum - self.sets[-1].sum

        def __lt__(self, other):
            # least heap, let the state with largest spread to be popped first,
            # if the spread is the same, let the state who has the largest set
            # to be popped first.
            if self.spread != other.spread:
                return self.spread > other.spread
            return self.sets[0] > other.sets[0]

        def __repr__(self) -> str:
            repr_str = "["
            for i in range(self.k):
                if i > 0:
                    repr_str += ","
                repr_str += "{"
                for j, (_, seqlen) in enumerate(self.sets[i].items):
                    if j > 0:
                        repr_str += ","
                    repr_str += str(seqlen)
                repr_str += "}"
            repr_str += "]"
            return repr_str

    sorted_seqlen_list = sorted([(seqlen, i) for i, seqlen in enumerate(seqlen_list)])
    states_pq = []
    if equal_size:
        assert len(seqlen_list) % k_partitions == 0, f"{len(seqlen_list)} % {k_partitions} != 0"
        for offset in range(0, len(sorted_seqlen_list), k_partitions):
            items = []
            for i in range(k_partitions):
                seqlen, idx = sorted_seqlen_list[offset + i]
                items.append((idx, seqlen))
            heapq.heappush(states_pq, State(items=items, k=k_partitions))
    else:
        for seqlen, idx in sorted_seqlen_list:
            heapq.heappush(states_pq, State(items=[(idx, seqlen)], k=k_partitions))

    while len(states_pq) > 1:
        state0 = heapq.heappop(states_pq)
        state1 = heapq.heappop(states_pq)
        # merge states
        state0.merge(state1)
        heapq.heappush(states_pq, state0)

    final_state = states_pq[0]
    partitions = final_state.get_partitions()
    if equal_size:
        for i, partition in enumerate(partitions):
            assert len(partition) * k_partitions == len(seqlen_list), (
                f"{len(partition)} * {k_partitions} != {len(seqlen_list)}"
            )
    return partitions


def greedy_partition(seqlen_list: List[int], k_partitions: int, equal_size: bool):
    bias = sum(seqlen_list) + 1 if equal_size else 0
    sorted_seqlen = [(seqlen + bias, i) for i, seqlen in enumerate(seqlen_list)]
    partitions = [[] for _ in range(k_partitions)]
    partition_sums = [0 for _ in range(k_partitions)]
    for seqlen, i in sorted_seqlen:
        min_idx = None
        for j in range(k_partitions):
            if min_idx is None or partition_sums[j] < partition_sums[min_idx]:
                min_idx = j
        partitions[min_idx].append(i)
        partition_sums[min_idx] += seqlen
    if equal_size:
        for i, partition in enumerate(partitions):
            assert len(partition) * k_partitions == len(seqlen_list), (
                f"{len(partition)} * {k_partitions} != {len(seqlen_list)}"
            )
    return partitions


def get_seqlen_balanced_partitions(seqlen_list: List[int], k_partitions: int, equal_size: bool):
    """get order of seq lengths to make partitions balanced, this is
        used in balacing sum of seqlength across dp ranks and microbatches
    Parameters:
        seqlen_list (List[int]):
            seq lengths of each items
        k_partitions (int):
            resulting number of partitions
        equal_size (bool):
            if True, number of items in each partitions must be equal.
            if False, only consider balancing the sum, each partition can have
            variable number of items
    Returns:
        partitions (List[List[int]]):
            return k_partitions list containing the index of items.
    """
    assert len(seqlen_list) >= k_partitions, f"number of items:[{len(seqlen_list)}] < k_partitions:[{k_partitions}]"

    def _check_and_sort_partitions(partitions):
        assert len(partitions) == k_partitions, f"{len(partitions)} != {k_partitions}"
        seen_idx = set()
        sorted_partitions = [None] * k_partitions
        for i, partition in enumerate(partitions):
            assert len(partition) > 0, f"the {i}-th partition is empty"
            for idx in partition:
                seen_idx.add(idx)
            sorted_partitions[i] = sorted(partition)
        assert seen_idx == set(range(len(seqlen_list)))
        return sorted_partitions

    partitions = karmarkar_karp(seqlen_list=seqlen_list, k_partitions=k_partitions, equal_size=equal_size)
    return _check_and_sort_partitions(partitions)


def log_seqlen_unbalance(seqlen_list: List[int], partitions: List[List[int]], prefix):
    # add some metrics of seqlen sum on dp ranks
    k_partition = len(partitions)
    # assert len(seqlen_list) % k_partition == 0
    batch_size = len(seqlen_list) // k_partition
    min_sum_seqlen = None
    max_sum_seqlen = None
    total_sum_seqlen = 0
<<<<<<< HEAD
    for offset in range(0, len(seqlen_list), batch_size): # this is the squential partition baseline
        cur_sum_seqlen = sum(seqlen_list[offset:offset + batch_size]) # this should be a token load count for one given dp rank 
=======
    for offset in range(0, len(seqlen_list), batch_size):
        cur_sum_seqlen = sum(seqlen_list[offset : offset + batch_size])
>>>>>>> 103f9011
        if min_sum_seqlen is None or cur_sum_seqlen < min_sum_seqlen:
            min_sum_seqlen = cur_sum_seqlen
        if max_sum_seqlen is None or cur_sum_seqlen > max_sum_seqlen:
            max_sum_seqlen = cur_sum_seqlen
        total_sum_seqlen += cur_sum_seqlen

    balanced_sum_seqlen_list = []
    for partition in partitions:
        cur_sum_seqlen_balanced = sum([seqlen_list[i] for i in partition])
        balanced_sum_seqlen_list.append(cur_sum_seqlen_balanced)
    # print("balanced_sum_seqlen_list: ", balanced_sum_seqlen_list)
    min_sum_seqlen_balanced = min(balanced_sum_seqlen_list)
    max_sum_seqlen_balanced = max(balanced_sum_seqlen_list)

    return {
        f"{prefix}/min": min_sum_seqlen,
        f"{prefix}/max": max_sum_seqlen,
        f"{prefix}/minmax_diff": max_sum_seqlen - min_sum_seqlen,
        f"{prefix}/balanced_min": min_sum_seqlen_balanced,
        f"{prefix}/balanced_max": max_sum_seqlen_balanced,
        f"{prefix}/mean": total_sum_seqlen / len(partitions),
    }


def ceildiv(a, b):
    return -(a // -b)


def rearrange_micro_batches(batch: TensorDict, max_token_len, dp_group=None):
    """Split the batch into a list of micro_batches, where the max_token_len is smaller than max_token_len
    and the number of valid tokens in each micro batch is well balanced.
    """
    # this is per local micro_bsz
    max_seq_len = batch["attention_mask"].shape[-1]
    assert max_token_len >= max_seq_len, (
        f"max_token_len must be greater than the sequence length. Got {max_token_len=} and {max_seq_len=}"
    )

    seq_len_effective: torch.Tensor = batch["attention_mask"].sum(dim=1)
    total_seqlen = seq_len_effective.sum().item()
    num_micro_batches = ceildiv(total_seqlen, max_token_len)
    if dist.is_initialized():
        num_micro_batches = torch.tensor([num_micro_batches], device="cuda")
        dist.all_reduce(num_micro_batches, op=dist.ReduceOp.MAX, group=dp_group)
        num_micro_batches = num_micro_batches.cpu().item()

    seq_len_effective = seq_len_effective.tolist()
    assert num_micro_batches <= len(seq_len_effective)

    micro_bsz_idx = get_seqlen_balanced_partitions(seq_len_effective, num_micro_batches, equal_size=False)

    micro_batches = []

    for partition in micro_bsz_idx:
        curr_micro_batch = []
        for idx in partition:
            curr_micro_batch.append(batch[idx : idx + 1])
        curr_micro_batch = torch.cat(curr_micro_batch)

        micro_batches.append(curr_micro_batch)

    return micro_batches, micro_bsz_idx


def get_reverse_idx(idx_map):
    reverse_idx_map = copy.deepcopy(idx_map)

    for i, idx in enumerate(idx_map):
        reverse_idx_map[idx] = i

    return reverse_idx_map<|MERGE_RESOLUTION|>--- conflicted
+++ resolved
@@ -187,13 +187,8 @@
     min_sum_seqlen = None
     max_sum_seqlen = None
     total_sum_seqlen = 0
-<<<<<<< HEAD
-    for offset in range(0, len(seqlen_list), batch_size): # this is the squential partition baseline
-        cur_sum_seqlen = sum(seqlen_list[offset:offset + batch_size]) # this should be a token load count for one given dp rank 
-=======
     for offset in range(0, len(seqlen_list), batch_size):
         cur_sum_seqlen = sum(seqlen_list[offset : offset + batch_size])
->>>>>>> 103f9011
         if min_sum_seqlen is None or cur_sum_seqlen < min_sum_seqlen:
             min_sum_seqlen = cur_sum_seqlen
         if max_sum_seqlen is None or cur_sum_seqlen > max_sum_seqlen:
